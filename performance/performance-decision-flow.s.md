--- conflicted
+++ resolved
@@ -34,20 +34,15 @@
 
 ### Front
 
-<<<<<<< HEAD
 1.  [Build performant application](/performance/front/react-native-performance.s.md)
 2.  [Investigate performance issues](/performance/front/how-to-investigate-performance.mo.md)
 3.  Pure components **-> [To do]**
-=======
-1.  Pure components **-> [To do]**
-2.  [Optimize the render time of lists, tables and charts](/performance/front/table-and-chart-with-good-performance.mo.md)
->>>>>>> 8e0e8a59
+4.  [Optimize the render time of lists, tables and charts](/performance/front/table-and-chart-with-good-performance.mo.md)
 
 ## Have you a mean of keeping the performance under control?
 
 ### Backend
 
-<<<<<<< HEAD
 - [Monitor your backend performance with K6](https://github.com/bamlab/performance-monitoring)
 
 ## Good examples
@@ -56,7 +51,4 @@
 
 ## Bad examples
 
-> Please andon and/or create an issue if you need one!
-=======
-- [Monitor your backend performance with K6](https://github.com/bamlab/performance-monitoring)
->>>>>>> 8e0e8a59
+> Please andon and/or create an issue if you need one!